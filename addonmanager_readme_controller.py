--- conflicted
+++ resolved
@@ -135,13 +135,9 @@
             if code == 200:
                 text = cast(str, data.data().decode("utf-8"))
             else:
-<<<<<<< HEAD
-                fci.Console.PrintLog(f'Failed to fetch license. Name : "{ entry["license"].name }" ,File : "{ entry["license"].file }"')
-=======
-                fci.Console().printLog(
+                fci.Console.PrintLog(
                     f'Failed to fetch license. Name : "{ entry["license"].name }" , File : "{ entry["license"].file }"'
                 )
->>>>>>> c7e7eb52
 
             text = text or entry["license"].name
 
