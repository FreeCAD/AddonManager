# SPDX-License-Identifier: LGPL-2.1-or-later
# ***************************************************************************
# *                                                                         *
# *   Copyright (c) 2024 The FreeCAD Project Association AISBL              *
# *                                                                         *
# *   This file is part of FreeCAD.                                         *
# *                                                                         *
# *   FreeCAD is free software: you can redistribute it and/or modify it    *
# *   under the terms of the GNU Lesser General Public License as           *
# *   published by the Free Software Foundation, either version 2.1 of the  *
# *   License, or (at your option) any later version.                       *
# *                                                                         *
# *   FreeCAD is distributed in the hope that it will be useful, but        *
# *   WITHOUT ANY WARRANTY; without even the implied warranty of            *
# *   MERCHANTABILITY or FITNESS FOR A PARTICULAR PURPOSE. See the GNU      *
# *   Lesser General Public License for more details.                       *
# *                                                                         *
# *   You should have received a copy of the GNU Lesser General Public      *
# *   License along with FreeCAD. If not, see                               *
# *   <https://www.gnu.org/licenses/>.                                      *
# *                                                                         *
# ***************************************************************************

"""A Qt Widget for displaying Addon README information"""

from Addon import Addon
import addonmanager_utilities as utils
import addonmanager_freecad_interface as fci

from enum import IntEnum, Enum, auto
from html.parser import HTMLParser
from typing import Optional

import NetworkManager

translate = fci.translate

from PySideWrapper import QtCore, QtGui


class ReadmeDataType(IntEnum):
    PlainText = 0
    Markdown = 1
    Html = 2


class ReadmeController(QtCore.QObject):
    """A class that can provide README data from an Addon, possibly loading external resources such
    as images"""

    def __init__(self, widget):
        super().__init__()
        NetworkManager.InitializeNetworkManager()
        NetworkManager.AM_NETWORK_MANAGER.completed.connect(self._download_completed)
        self.readme_request_index = 0
        self.resource_requests = {}
        self.resource_failures = []
        self.url = ""
        self.readme_data = None
        self.readme_data_type = None
        self.addon: Optional[Addon] = None
        self.stop = True
        self.widget = widget
        self.widget.load_resource.connect(self.loadResource)
        self.widget.follow_link.connect(self.follow_link)

    def set_addon(self, repo: Addon):
        """Set which Addon's information is displayed"""

        self.addon = repo
        self.stop = False
        self.readme_data = None
        if self.addon.repo_type == Addon.Kind.MACRO:
            self.url = self.addon.macro.wiki
            if not self.url:
                self.url = self.addon.macro.url
            if not self.url:
                self.widget.setText(
                    translate(
                        "AddonsInstaller",
                        "Loading info for {} from the FreeCAD Macro Recipes wiki...",
                    ).format(self.addon.display_name, self.url)
                )
                return
        else:
            self.url = utils.get_readme_url(repo)
        self.widget.setUrl(self.url)

        self.widget.setText(
            translate("AddonsInstaller", "Loading page for {} from {}...").format(
                self.addon.display_name, self.url
            )
        )
<<<<<<< HEAD
        if self.url[0] == '/':
            if self.url[:3] == '.md':
=======
        if self.url[0]:
            if self.url[:3] == ".md":
>>>>>>> 451ab3b7
                self.readme_data_type = ReadmeDataType.Markdown
            elif self.url[:5] == ".html":
                self.readme_data_type = ReadmeDataType.Html

            self._process_package_download("".join(open(self.url, "r").readlines()))
        else:
            self.readme_request_index = NetworkManager.AM_NETWORK_MANAGER.submit_unmonitored_get(
                self.url
            )

    def _download_completed(self, index: int, code: int, data: QtCore.QByteArray) -> None:
        """Callback for handling a completed README file download."""
        if index == self.readme_request_index:
            if code == 200:  # HTTP success
                self._process_package_download(data.data().decode("utf-8"))
            else:
                self.widget.setText(
                    translate(
                        "AddonsInstaller",
                        "Failed to download data from {} -- received response code {}.",
                    ).format(self.url, code)
                )
        elif index in self.resource_requests:
            if code == 200:
                self._process_resource_download(self.resource_requests[index], data.data())
            else:
                fci.Console.PrintLog(f"Failed to load {self.resource_requests[index]}\n")
                self.resource_failures.append(self.resource_requests[index])
            del self.resource_requests[index]
            if not self.resource_requests:
                if self.readme_data:
                    if self.readme_data_type == ReadmeDataType.Html:
                        self.widget.setHtml(self.readme_data)
                    elif self.readme_data_type == ReadmeDataType.Markdown:
                        self.widget.setMarkdown(self.readme_data)
                    else:
                        self.widget.setText(self.readme_data)
                else:
                    self.set_addon(self.addon)  # Trigger a reload of the page now with resources

    def _process_package_download(self, data: str):
        if self.addon.repo_type == Addon.Kind.MACRO:
            parser = WikiCleaner()
            parser.feed(data)
            self.readme_data = parser.final_html
            self.readme_data_type = ReadmeDataType.Html
            self.widget.setHtml(parser.final_html)
        else:
            self.readme_data = data
            self.readme_data_type = ReadmeDataType.Markdown
            self.widget.setMarkdown(data)

    def _process_resource_download(self, resource_name: str, resource_data: bytes):
        image = QtGui.QImage.fromData(resource_data)
        self.widget.set_resource(resource_name, image)

    def loadResource(self, full_url: str):
        if full_url not in self.resource_failures:
            index = NetworkManager.AM_NETWORK_MANAGER.submit_unmonitored_get(full_url)
            self.resource_requests[index] = full_url

    def cancel_resource_loading(self):
        self.stop = True
        for request in self.resource_requests:
            NetworkManager.AM_NETWORK_MANAGER.abort(request)
        self.resource_requests.clear()

    def follow_link(self, url: str) -> None:
        final_url = url
        if not url.startswith("http"):
            if url.endswith(".md"):
                final_url = self._create_markdown_url(url)
            else:
                final_url = self._create_full_url(url)
        fci.Console.PrintLog(f"Loading {final_url} in the system browser")
        QtGui.QDesktopServices.openUrl(final_url)

    def _create_full_url(self, url: str) -> str:
        if url.startswith("http"):
            return url
        if not self.url:
            return url
        lhs, slash, _ = self.url.rpartition("/")
        return lhs + slash + url

    def _create_markdown_url(self, file: str) -> str:
        base_url = utils.get_readme_html_url(self.addon)
        lhs, slash, _ = base_url.rpartition("/")
        return lhs + slash + file


class WikiCleaner(HTMLParser):
    """This HTML parser cleans up FreeCAD Macro Wiki Page for display in a
    QTextBrowser widget (which does not deal will with tables used as formatting,
    etc.) It strips out any tables, and extracts the mw-parser-output div as the only
    thing that actually gets displayed. It also discards anything inside the [edit]
    spans that litter wiki output."""

    class State(Enum):
        BeforeMacroContent = auto()
        InMacroContent = auto()
        InTable = auto()
        InEditSpan = auto()
        AfterMacroContent = auto()

    def __init__(self):
        super().__init__()
        self.depth_in_div = 0
        self.depth_in_span = 0
        self.depth_in_table = 0
        self.final_html = "<html><body>"
        self.previous_state = WikiCleaner.State.BeforeMacroContent
        self.state = WikiCleaner.State.BeforeMacroContent

    def handle_starttag(self, tag: str, attrs):
        if tag == "div":
            self.handle_div_start(attrs)
        elif tag == "span":
            self.handle_span_start(attrs)
        elif tag == "table":
            self.handle_table_start(attrs)
        else:
            if self.state == WikiCleaner.State.InMacroContent:
                self.add_tag_to_html(tag, attrs)

    def handle_div_start(self, attrs):
        for name, value in attrs:
            if name == "class" and value == "mw-parser-output":
                self.previous_state = self.state
                self.state = WikiCleaner.State.InMacroContent
        if self.state == WikiCleaner.State.InMacroContent:
            self.depth_in_div += 1
            self.add_tag_to_html("div", attrs)

    def handle_span_start(self, attrs):
        for name, value in attrs:
            if name == "class" and value == "mw-editsection":
                self.previous_state = self.state
                self.state = WikiCleaner.State.InEditSpan
                break
        if self.state == WikiCleaner.State.InEditSpan:
            self.depth_in_span += 1
        elif WikiCleaner.State.InMacroContent:
            self.add_tag_to_html("span", attrs)

    def handle_table_start(self, unused):
        if self.state != WikiCleaner.State.InTable:
            self.previous_state = self.state
            self.state = WikiCleaner.State.InTable
        self.depth_in_table += 1

    def add_tag_to_html(self, tag, attrs=None):
        self.final_html += f"<{tag}"
        if attrs:
            self.final_html += " "
            for attr, value in attrs:
                self.final_html += f"{attr}='{value}'"
        self.final_html += ">\n"

    def handle_endtag(self, tag):
        if tag == "table":
            self.handle_table_end()
        elif tag == "span":
            self.handle_span_end()
        elif tag == "div":
            self.handle_div_end()
        else:
            if self.state == WikiCleaner.State.InMacroContent:
                self.add_tag_to_html(f"/{tag}")

    def handle_span_end(self):
        if self.state == WikiCleaner.State.InEditSpan:
            self.depth_in_span -= 1
            if self.depth_in_span <= 0:
                self.depth_in_span = 0
                self.state = self.previous_state
        else:
            self.add_tag_to_html(f"/span")

    def handle_div_end(self):
        if self.state == WikiCleaner.State.InMacroContent:
            self.depth_in_div -= 1
            if self.depth_in_div <= 0:
                self.depth_in_div = 0
                self.state = WikiCleaner.State.AfterMacroContent
                self.final_html += "</body></html>"
        else:
            self.add_tag_to_html(f"/div")

    def handle_table_end(self):
        if self.state == WikiCleaner.State.InTable:
            self.depth_in_table -= 1
            if self.depth_in_table <= 0:
                self.depth_in_table = 0
                self.state = self.previous_state

    def handle_data(self, data):
        if self.state == WikiCleaner.State.InMacroContent:
            self.final_html += data<|MERGE_RESOLUTION|>--- conflicted
+++ resolved
@@ -90,14 +90,8 @@
             translate("AddonsInstaller", "Loading page for {} from {}...").format(
                 self.addon.display_name, self.url
             )
-        )
-<<<<<<< HEAD
-        if self.url[0] == '/':
-            if self.url[:3] == '.md':
-=======
-        if self.url[0]:
+        if self.url[0] == "/":
             if self.url[:3] == ".md":
->>>>>>> 451ab3b7
                 self.readme_data_type = ReadmeDataType.Markdown
             elif self.url[:5] == ".html":
                 self.readme_data_type = ReadmeDataType.Html
